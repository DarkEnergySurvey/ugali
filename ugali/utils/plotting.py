--- conflicted
+++ resolved
@@ -15,13 +15,8 @@
 import pylab
 import pylab as plt
 import healpy
-<<<<<<< HEAD
 import healpy as hp
-#import pyfits
 import fitsio
-=======
-import astropy.io.fits as pyfits
->>>>>>> 764ea4ad
 import scipy.ndimage as nd
 import scipy.misc
 
