--- conflicted
+++ resolved
@@ -38,7 +38,6 @@
         ('bulletmpi','48:00'),
         ])
 
-<<<<<<< HEAD
 MPIOPTS = odict([
         (None       ,' -R "span[ptile=4]"'),
         ('local'    ,''),
@@ -46,10 +45,7 @@
         ('bulletmpi',' -R "span[ptile=16]"'),
         ])
 
-def batchFactory(queue,**kwargs):
-=======
 def factory(queue,**kwargs):
->>>>>>> 4b1526a4
     if queue is None: queue = 'local'
 
     name = queue.lower()
