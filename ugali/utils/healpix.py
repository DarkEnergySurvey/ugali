#!/usr/bin/env python
"""
Toolkit for working with healpix
"""

from collections import OrderedDict as odict

import numpy
import numpy as np
import healpy as hp
import healpy
import fitsio
import pandas as pd

import ugali.utils.projector
import ugali.utils.fileio
from ugali.utils.logger import logger

############################################################

def superpixel(subpix, nside_subpix, nside_superpix):
    """
    Return the indices of the super-pixels which contain each of the sub-pixels.
    """
    if nside_subpix==nside_superpix: return subpix
    theta, phi =  hp.pix2ang(nside_subpix, subpix)
    return hp.ang2pix(nside_superpix, theta, phi)

def subpixel(superpix, nside_superpix, nside_subpix):
    """
    Return the indices of sub-pixels (resolution nside_subpix) within the super-pixel with (resolution nside_superpix).
    """
    if nside_superpix==nside_subpix: return superpix
    vec = hp.pix2vec(nside_superpix, superpix)
    radius = np.degrees(2. * hp.max_pixrad(nside_superpix))
    subpix = query_disc(nside_subpix, vec, radius)
    pix_for_subpix = superpixel(subpix,nside_subpix,nside_superpix)
    # Might be able to speed up array indexing...
    return subpix[pix_for_subpix == superpix]

############################################################

def phi2lon(phi): return np.degrees(phi)
def lon2phi(lon): return np.radians(lon)

def theta2lat(theta): return 90. - np.degrees(theta)
def lat2theta(lat): return np.radians(90. - lat)

def pix2ang(nside, pix, nest=False):
    """
    Return (lon, lat) in degrees instead of (theta, phi) in radians
    """
    theta, phi =  hp.pix2ang(nside, pix, nest=nest)
    lon = phi2lon(phi)
    lat = theta2lat(theta)
    return lon, lat

def ang2pix(nside, lon, lat, nest=False):
    """
    Input (lon, lat) in degrees instead of (theta, phi) in radians
    """
    theta = np.radians(90. - lat)
    phi = np.radians(lon)
    return healpy.ang2pix(nside, theta, phi, nest=nest)

def ang2vec(lon, lat):
    theta = lat2theta(lat)
    phi = lon2phi(lon)
    vec = hp.ang2vec(theta, phi)
    return vec

pixToAng = pix2ang
angToPix = ang2pix
angToVec = ang2vec

def get_nside(m):
    try: 
        return hp.get_nside(m)
    except TypeError:
        return hp.get_nside(m.data)

############################################################

def healpixMap(nside, lon, lat, fill_value=0., nest=False):
    """
    Input (lon, lat) in degrees instead of (theta, phi) in radians.
    Returns HEALPix map at the desired resolution 
    """

    lon_median, lat_median = np.median(lon), np.median(lat)
    max_angsep = np.max(ugali.utils.projector.angsep(lon, lat, lon_median, lat_median))
    
    pix = angToPix(nside, lon, lat, nest=nest)
    if max_angsep < 10:
        # More efficient histograming for small regions of sky
        m = np.tile(fill_value, healpy.nside2npix(nside))
        pix_subset = ugali.utils.healpix.angToDisc(nside, lon_median, lat_median, max_angsep, nest=nest)
        bins = np.arange(np.min(pix_subset), np.max(pix_subset) + 1)
        m_subset = np.histogram(pix, bins=bins - 0.5)[0].astype(float)
        m[bins[0:-1]] = m_subset
    else:
        m = np.histogram(pix, np.arange(hp.nside2npix(nside) + 1))[0].astype(float)
    if fill_value != 0.:
        m[m == 0.] = fill_value
    return m

############################################################

def in_pixels(lon,lat,pixels,nside):
    """
    Check if (lon,lat) in pixel list.
    """
    pix = ang2pix(nside,lon,lat)
    return np.in1d(pix,pixels)


def index_pix_in_pixels(pix,pixels,sort=False,outside=-1):
    """
    Find the indices of a set of pixels into another set of pixels.
    !!! ASSUMES SORTED PIXELS !!!

    Parameters:
    -----------
    pix    : set of search pixels
    pixels : set of reference pixels
  
    Returns:
    --------
    index : index into the reference pixels
    """
    # ADW: Not really safe to set index = -1 (accesses last entry); 
    # -np.inf would be better, but breaks other code...

    # ADW: Are the pixels always sorted? Is there a quick way to check?
    if sort: pixels = np.sort(pixels)

    # Assumes that 'pixels' is pre-sorted, otherwise...???
    index = np.searchsorted(pixels,pix)
    if np.isscalar(index):
        if not np.in1d(pix,pixels).any(): index = outside
    else:
        # Find objects that are outside the pixels
        index[~np.in1d(pix,pixels)] = outside
    return index

def index_lonlat_in_pixels(lon,lat,pixels,nside,sort=False,outside=-1):
    """
    Find the indices of a set of angles into a set of pixels

    Parameters:
    -----------
    pix    : set of search pixels
    pixels : set of reference pixels
  
    Returns:
    --------
    index : index into the reference pixels
    """

    pix = ang2pix(nside,lon,lat)
    return index_pix_in_pixels(pix,pixels,sort,outside)

index_pixels = index_lonlat_in_pixels

#def index_pixels(lon,lat,pixels,nside):
#    """
#    Find the index for object amoung a subset of healpix pixels.
#    Set index of objects outside the pixel subset to -1
#    """
#    # ADW: Not really safe to set index = -1 (accesses last entry); 
#    # -np.inf would be better, but breaks other code...
#    pix = ang2pix(nside,lon,lat)
#    # pixels should be pre-sorted, otherwise...???
#    index = np.searchsorted(pixels,pix)
#    if np.isscalar(index):
#        if not np.in1d(pix,pixels).any(): index = -1
#    else:
#        # Find objects that are outside the roi
#        #index[np.take(pixels,index,mode='clip')!=pix] = -1
#        index[~np.in1d(pix,pixels)] = -1
#    return index


############################################################

def query_disc(nside, vec, radius, inclusive=False, fact=4, nest=False):
    """
    Wrapper around healpy.query_disc to deal with old healpy implementation.

    nside : int
      The nside of the Healpix map.
    vec : float, sequence of 3 elements
      The coordinates of unit vector defining the disk center.
    radius : float
      The radius (in degrees) of the disc
    inclusive : bool, optional
      If False, return the exact set of pixels whose pixel centers lie 
      within the disk; if True, return all pixels that overlap with the disk,
      and maybe a few more. Default: False
    fact : int, optional
      Only used when inclusive=True. The overlapping test will be done at
      the resolution fact*nside. For NESTED ordering, fact must be a power of 2,
      else it can be any positive integer. Default: 4.
    nest: bool, optional
      if True, assume NESTED pixel ordering, otherwise, RING pixel ordering

    """
    try: 
        # New-style call (healpy 1.6.3)
        return hp.query_disc(nside, vec, np.radians(radius), inclusive, fact, nest)
    except Exception as e: 
        print(e)
        # Old-style call (healpy 0.10.2)
        return hp.query_disc(nside, vec, np.radians(radius), nest, deg=False)

def ang2disc(nside, lon, lat, radius, inclusive=False, fact=4, nest=False):
    """
    Wrap `query_disc` to use lon, lat, and radius in degrees.
    """
    vec = ang2vec(lon,lat)
    return query_disc(nside,vec,radius,inclusive,fact,nest)

angToDisc = ang2disc

def get_interp_val(m, lon, lat, *args, **kwargs):
    return hp.get_interp_val(m, lat2theta(lat), lon2phi(lon), *args, **kwargs)

############################################################

def header_odict(nside,nest=False,coord=None, partial=True):
    """Mimic the healpy header keywords."""
    hdr = odict([])
    hdr['PIXTYPE']=odict([('name','PIXTYPE'),
                          ('value','HEALPIX'),
                          ('comment','HEALPIX pixelisation')])

    ordering = 'NEST' if nest else 'RING'
    hdr['ORDERING']=odict([('name','ORDERING'),
                           ('value',ordering),
                           ('comment','Pixel ordering scheme, either RING or NESTED')])
    hdr['NSIDE']=odict([('name','NSIDE'),
                        ('value',nside),
                        ('comment','Resolution parameter of HEALPIX')])
    if coord:
        hdr['COORDSYS']=odict([('name','COORDSYS'), 
                               ('value',coord), 
                               ('comment','Ecliptic, Galactic or Celestial (equatorial)')])
    
    if not partial:
        hdr['FIRSTPIX']=odict([('name','FIRSTPIX'),
                               ('value',0), 
                               ('comment','First pixel # (0 based)')])
        hdr['LASTPIX']=odict([('name','LASTPIX'),
                              ('value',hp.nside2npix(nside)-1),
                              ('comment','Last pixel # (0 based)')])
    hdr['INDXSCHM']=odict([('name','INDXSCHM'),
                           ('value','EXPLICIT' if partial else 'IMPLICIT'),
                           ('comment','Indexing: IMPLICIT or EXPLICIT')])
    hdr['OBJECT']=odict([('name','OBJECT'), 
                         ('value','PARTIAL' if partial else 'FULLSKY'),
                         ('comment','Sky coverage, either FULLSKY or PARTIAL')])
    return hdr

def write_partial_map(filename, data, nside, coord=None, nest=False,
                      header=None,dtype=None,**kwargs):
    """
    Partial HEALPix maps are used to efficiently store maps of the sky by only
    writing out the pixels that contain data.

    Three-dimensional data can be saved by supplying a distance modulus array
    which is stored in a separate extension.

    Parameters:
    -----------
    filename : output file name
    data     : dictionary or recarray of data to write (must contain 'PIXEL')
    nside    : healpix nside of data
    coord    : 'G'alactic, 'C'elestial, 'E'cliptic
    ordering : 'RING' or 'NEST'
    kwargs   : Passed to fitsio.write

    Returns:
    --------
    None
    """
    # ADW: Do we want to make everything uppercase?

    if isinstance(data,dict):
        names = list(data.keys())
    else:
        names = data.dtype.names

    if 'PIXEL' not in names:
        msg = "'PIXEL' column not found."
        raise ValueError(msg)

<<<<<<< HEAD
    hdr = header_odict(nside=nside,coord=coord,nest=nest)
    fitshdr = fitsio.FITSHDR(hdr.values())
=======
    hdr = header_odict(nside=nside,coord=coord,ordering=ordering)
    fitshdr = fitsio.FITSHDR(list(hdr.values()))
>>>>>>> fdb9642b
    if header is not None:
        for k,v in header.items():
            fitshdr.add_record({'name':k,'value':v})

    logger.info("Writing %s"%filename)
    fitsio.write(filename,data,extname='PIX_DATA',header=fitshdr,clobber=True)

def read_partial_map(filenames, column, fullsky=True, **kwargs):
    """
    Read a partial HEALPix file(s) and return pixels and values/map. Can
    handle 3D healpix maps (pix, value, zdim). Returned array has
    shape (dimz,npix).

    Parameters:
    -----------
    filenames     : list of input filenames
    column        : column of interest
    fullsky       : partial or fullsky map
    kwargs        : passed to fitsio.read

    Returns:
    --------
    (nside,pix,map) : pixel array and healpix map (partial or fullsky)
    """
    # Make sure that PIXEL is in columns
    #kwargs['columns'] = ['PIXEL',column]
    kwargs['columns'] = ['PIXEL'] + np.atleast_1d(column).tolist()

    filenames = np.atleast_1d(filenames)
    header = fitsio.read_header(filenames[0],ext=kwargs.get('ext',1))
    data = ugali.utils.fileio.load_files(filenames,**kwargs)

    pix = data['PIXEL']
    value = data[column]
    nside = header['NSIDE']
    npix = hp.nside2npix(nside)

    ndupes = len(pix) - len(np.unique(pix))
    if ndupes > 0:
        msg = '%i duplicate pixels during load.'%(ndupes)
        raise Exception(msg)

    if fullsky and not np.isscalar(column):
        raise Exception("Cannot make fullsky map from list of columns.")
    
    if fullsky:
        shape = list(value.shape)
        shape[0] = npix
        hpxmap = hp.UNSEEN * np.ones(shape,dtype=value.dtype)
        hpxmap[pix] = value
        return (nside,pix,hpxmap.T)
    else:
        return (nside,pix,value.T)

def merge_partial_maps(filenames,outfile,**kwargs):
    filenames = np.atleast_1d(filenames)

    header = fitsio.read_header(filenames[0],ext=kwargs.get('ext',1))
    nside = header['NSIDE']
    data = ugali.utils.fileio.load_files(filenames,**kwargs)
    pix = data['PIXEL']

    ndupes = len(pix) - len(np.unique(pix))
    if ndupes > 0:
        msg = '%i duplicate pixels during load.'%(ndupes)
        raise Exception(msg)

    extname = 'DISTANCE_MODULUS'
    distance = ugali.utils.fileio.load_files(filenames,ext=extname)[extname]
    unique_distance = np.unique(distance)
    # Check if distance moduli are the same...
    if np.any(distance[:len(unique_distance)] != unique_distance):
        msg = "Non-matching distance modulus:"
        msg += '\n'+str(distance[:len(unique_distance)])
        msg += '\n'+str(unique_distance)
        raise Exception(msg)

    write_partial_map(outfile,data=data,nside=nside,clobber=True)
    fitsio.write(outfile,{extname:unique_distance},extname=extname)

def merge_likelihood_headers(filenames, outfile):
    """
    Merge header information from likelihood files.

    Parameters:
    -----------
    filenames : input filenames
    oufile    : the merged file to write
    
    Returns:
    --------
    data      : the data being written
    """

    filenames = np.atleast_1d(filenames)

    ext='PIX_DATA'
    nside = fitsio.read_header(filenames[0],ext=ext)['LKDNSIDE']
    
    keys=['STELLAR','NINSIDE','NANNULUS']
    data_dict = odict(PIXEL=[])
    for k in keys:
        data_dict[k] = []

    for i,filename in enumerate(filenames):
        logger.debug('(%i/%i) %s'%(i+1, len(filenames), filename))
        header = fitsio.read_header(filename,ext=ext)
        data_dict['PIXEL'].append(header['LKDPIX'])
        for key in keys:
            data_dict[key].append(header[key])

        del header
        
    data_dict['PIXEL'] = np.array(data_dict['PIXEL'],dtype=int)
    for key in keys:
        data_dict[key] = np.array(data_dict[key],dtype='f4')

    #import pdb; pdb.set_trace()
    write_partial_map(outfile, data_dict, nside)
    return data_dict

if __name__ == "__main__":
    import argparse
    description = __doc__
    parser = argparse.ArgumentParser(description=description)
    parser.add_argument('args',nargs=argparse.REMAINDER)
    opts = parser.parse_args(); args = opts.args<|MERGE_RESOLUTION|>--- conflicted
+++ resolved
@@ -294,13 +294,8 @@
         msg = "'PIXEL' column not found."
         raise ValueError(msg)
 
-<<<<<<< HEAD
     hdr = header_odict(nside=nside,coord=coord,nest=nest)
-    fitshdr = fitsio.FITSHDR(hdr.values())
-=======
-    hdr = header_odict(nside=nside,coord=coord,ordering=ordering)
     fitshdr = fitsio.FITSHDR(list(hdr.values()))
->>>>>>> fdb9642b
     if header is not None:
         for k,v in header.items():
             fitshdr.add_record({'name':k,'value':v})
