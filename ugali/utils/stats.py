--- conflicted
+++ resolved
@@ -11,8 +11,9 @@
 import scipy.special
 import scipy.stats
 
-<<<<<<< HEAD
-_alpha = 0.32
+_alpha   = 0.32
+_nbins   = 300
+_npoints = 500
 
 def mad_clip(data,mad=None,mad_lower=None,mad_upper=None):
     med = np.median(data)
@@ -20,11 +21,6 @@
     if mad is not None:
         mad_lower = mad_upper = mad
     return 
-=======
-_alpha   = 0.32
-_nbins   = 300
-_npoints = 500
->>>>>>> c6c18d6e
 
 def interval(best,lo=np.nan,hi=np.nan):
     """
