"""
Object for isochrone storage and basic calculations.

NOTE: only absolute magnitudes are used in the Isochrone class

ADW: There are some complicated issues here. As we are generally using a
forward-folding likelihood technique, what we would like to do is to
convolve the isochrone model with the survey response functions to
derive a model of the observed distribution of objects given a
specific true isochrone. This convolution involves two distinct parts:
1) the object completeness as a function of delta-magnitude
(difference between magnitude and local limiting magnitude), 2) the
magnitude dispersion (magnitude uncertainty) as a function of
delta-magnitude.

Since the survey response (i.e., depth) changes on the pixel scale,
this would means deriving the convolved isochrone for every pixel in
the interior of the ROI. Assuming a magnitude binning of 70x70, and a
set of 3000 interior pixels, this is a 70x70x3000 matrix.  However,
the issue is that to generate this array you need to sample the
isochrone at roughly 1000 points and sum these points.  Needless to
say it is fairly intensive to calculate and store this matrix. Things
become much more reasonable if you only calculate this matrix once for
each unique magnitude limit, but again this becomes difficult because
you need each unique limit in both magnitudes.

"""

# FIXME: Need to parallelize CMD and MMD formulation

import sys
import os
from abc import abstractmethod
import collections
from collections import OrderedDict as odict
import inspect
import glob
from functools import wraps

import numpy
import numpy as np
import scipy.interpolate
import scipy.stats
import scipy.spatial
import scipy.ndimage as ndimage

import ugali.analysis.imf
from ugali.analysis.model import Model, Parameter
from ugali.utils.stats import norm_cdf
from ugali.utils.shell import get_ugali_dir, mkdir
from ugali.utils.projector import mod2dist

from ugali.utils.config import Config
from ugali.utils.logger import logger

############################################################

def get_iso_dir():
    isodir = os.path.join(get_ugali_dir(),'isochrones')
    if not os.path.exists(isodir):
        msg = "Isochrone directory not found:\n%s"%isodir
        logger.warning(msg)
    return isodir

class IsochroneModel(Model):
    """ Abstract base class for dealing with isochrone models. """

    _params = odict([
        ('distance_modulus', Parameter(15.0, [10.0, 30.0]) ),
        ('age',              Parameter(10.0, [0.1, 15.0]) ),  # Gyr
        ('metallicity',      Parameter(0.0002, [0.0,0.02]) ),
    ])
    _mapping = odict([
        ('mod','distance_modulus'),
        ('a','age'),                 
        ('z','metallicity'),
    ])

    # ADW: Careful, there are weird things going on with adding
    # defaults to subclasses...  When converted to a dict, the
    # last duplicate entry is filled.
    defaults = (
        ('survey','des','Name of survey filter system'),
        ('dirname',get_iso_dir(),'Directory name for isochrone files'),
        ('band_1','g','Field name for magnitude one'),
        ('band_2','r','Field name for magnitude two'),
        ('band_1_detection',True,'Band one is detection band'),
        ('imf_type','chabrier','Initial mass function'),
        ('hb_stage',None,'Horizontal branch stage name'),
        ('hb_spread',0.0,'Intrinisic spread added to horizontal branch'),
        )
    
    def __init__(self, **kwargs):
        self._setup(**kwargs)
        super(IsochroneModel,self).__init__(**kwargs)

    def _setup(self, **kwargs):
        defaults = odict([(d[0],d[1]) for d in self.defaults])
        [defaults.update([i]) for i in list(kwargs.items()) if i[0] in defaults]

        for k,v in list(defaults.items()):
            setattr(self,k,v)

        self.imf = ugali.analysis.imf.IMF(defaults['imf_type'])
        self.index = None

    def _parse(self,filename):
        msg = "Not implemented for base class"
        raise Exception(msg)

    def get_dirname(self):
        return os.path.expandvars(self.dirname.format(survey=self.survey))

    def todict(self):
        ret = super(IsochroneModel,self).todict()
        defaults = odict([(d[0],d[1]) for d in self.defaults])
        for k,v in defaults.items():
            if getattr(self,k) != v: ret[k] = getattr(self,k)
        return ret


    @property
    def distance(self):
        """ Convert to physical distance (kpc) """
        return mod2dist(self.distance_modulus)

    def sample(self, mode='data', mass_steps=1000, mass_min=0.1, full_data_range=False):
        """Sample the isochrone in steps of mass interpolating between the
        originally defined isochrone points.

        Parameters:
        -----------
        mode : 
        mass_steps : 
        mass_min : Minimum mass [Msun]
        full_data_range :
        
        Returns:
        --------
        mass_init : Initial mass of each point
        mass_pdf : PDF of number of stars in each point
        mass_act : Actual (current mass) of each stellar point
        mag_1 : Array of magnitudes in first band (distance modulus applied)
        mag_2 : Array of magnitudes in second band (distance modulus applied)
        """

        if full_data_range:
            # ADW: Might be depricated 02/10/2015
            # Generate points over full isochrone data range
            select = slice(None)
        else:
            # Not generating points for the post-AGB stars,
            # but still count those stars towards the normalization
            select = slice(self.index)

        mass_steps = int(mass_steps)

        mass_init = self.mass_init[select]
        mass_act = self.mass_act[select]
        mag_1 = self.mag_1[select]
        mag_2 = self.mag_2[select]
        
        # ADW: Assume that the isochrones are pre-sorted by mass_init
        # This avoids some numerical instability from points that have the same
        # mass_init value (discontinuities in the isochrone).
        # ADW: Might consider using numpy.interp for speed
        mass_act_interpolation = scipy.interpolate.interp1d(mass_init, mass_act,assume_sorted=True)
        mag_1_interpolation = scipy.interpolate.interp1d(mass_init, mag_1,assume_sorted=True)
        mag_2_interpolation = scipy.interpolate.interp1d(mass_init, mag_2,assume_sorted=True)

        # ADW: Any other modes possible?
        if mode=='data':
            # Mass interpolation with uniform coverage between data points from isochrone file 
            mass_interpolation = scipy.interpolate.interp1d(np.arange(len(mass_init)), mass_init)
<<<<<<< HEAD
            mass_array = mass_interpolation(np.linspace(0, len(mass_init)-1, mass_steps+1))
            d_mass = mass_array[1:] - mass_array[0:-1]
            mass_init_array = np.sqrt(mass_array[1:] * mass_array[0:-1])
            mass_pdf_array = d_mass * self.imf.pdf(mass_init_array, log_mode = False)
=======
            mass_array = mass_interpolation(np.linspace(0, len(mass_init) - 1, mass_steps + 1))
            d_mass = mass_array[1:] - mass_array[:-1]
            mass_init_array = np.sqrt(mass_array[1:] * mass_array[:-1])
            mass_pdf_array = d_mass * self.imf.pdf(mass_init_array, log_mode=False)
>>>>>>> e3248399
            mass_act_array = mass_act_interpolation(mass_init_array)
            mag_1_array = mag_1_interpolation(mass_init_array)
            mag_2_array = mag_2_interpolation(mass_init_array)

        # Horizontal branch dispersion
        if self.hb_spread and (self.stage==self.hb_stage).any():
            logger.debug("Performing dispersion of horizontal branch...")
            mass_init_min = self.mass_init[self.stage==self.hb_stage].min()
            mass_init_max = self.mass_init[self.stage==self.hb_stage].max()
            cut = (mass_init_array>mass_init_min)&(mass_init_array<mass_init_max)
            if isinstance(self.hb_spread,collections.Iterable):
                # Explicit dispersion spacing
                dispersion_array = self.hb_spread
                n = len(dispersion_array)
            else:
                # Default dispersion spacing
                dispersion = self.hb_spread
                spacing = 0.025
                n = int(round(2.0*self.hb_spread/spacing))
                if n % 2 != 1: n += 1
                dispersion_array = np.linspace(-dispersion, dispersion, n)

            # Reset original values
            mass_pdf_array[cut] = mass_pdf_array[cut] / float(n)

            # Isochrone values for points on the HB
            mass_init_hb = mass_init_array[cut]
            mass_pdf_hb = mass_pdf_array[cut]
            mass_act_hb = mass_act_array[cut]
            mag_1_hb = mag_1_array[cut]
            mag_2_hb = mag_2_array[cut]

            # Add dispersed values
            for dispersion in dispersion_array:
                if dispersion == 0.: continue
                msg = 'Dispersion=%-.4g, HB Points=%i, Iso Points=%i'%(dispersion,cut.sum(),len(mass_init_array))
                logger.debug(msg)

                mass_init_array = np.append(mass_init_array, mass_init_hb) 
                mass_pdf_array = np.append(mass_pdf_array, mass_pdf_hb)
                mass_act_array = np.append(mass_act_array, mass_act_hb) 
                mag_1_array = np.append(mag_1_array, mag_1_hb + dispersion)
                mag_2_array = np.append(mag_2_array, mag_2_hb + dispersion)

        # Note that the mass_pdf_array is not generally normalized to unity
        # since the isochrone data range typically covers a different range
        # of initial masses
        #mass_pdf_array /= np.sum(mass_pdf_array) # ORIGINAL
        # Normalize to the number of stars in the satellite with mass > mass_min
        mass_pdf_array /= self.imf.integrate(mass_min, self.mass_init_upper_bound)
        out = np.vstack([mass_init_array,mass_pdf_array,mass_act_array,mag_1_array,mag_2_array])
        return out

    def stellar_mass(self, mass_min=0.1, steps=10000):
        """
        Compute the stellar mass (Msun; average per star). PDF comes
        from IMF, but weight by actual stellar mass.

        Parameters:
        -----------
        mass_min : Minimum mass to integrate the IMF
        steps    : Number of steps to sample the isochrone

        Returns:
        --------
        mass     : Stellar mass [Msun]
        """
        mass_max = self.mass_init_upper_bound
            
        d_log_mass = (np.log10(mass_max) - np.log10(mass_min)) / float(steps)
        log_mass = np.linspace(np.log10(mass_min), np.log10(mass_max), steps)
        mass = 10.**log_mass

        if mass_min < np.min(self.mass_init):
            mass_act_interpolation = scipy.interpolate.interp1d(np.insert(self.mass_init, 0, mass_min),
                                                                np.insert(self.mass_act, 0, mass_min))
        else:
           mass_act_interpolation = scipy.interpolate.interp1d(self.mass_init, self.mass_act) 

        mass_act = mass_act_interpolation(mass)
        return np.sum(mass_act * d_log_mass * self.imf.pdf(mass, log_mode=True))

    def stellar_luminosity(self, steps=10000):
        """
        Compute the stellar luminosity (Lsun; average per star). PDF
        comes from IMF.  The range of integration only covers the
        input isochrone data (no extrapolation used), but this seems
        like a sub-percent effect if the isochrone goes to 0.15 Msun
        for the old and metal-poor stellar populations of interest.

        Note that the stellar luminosity is very sensitive to the
        post-AGB population.

        Parameters:
        -----------
        steps : Number of steps to sample the isochrone.

        Returns:
        --------
        lum   : The stellar luminosity [Lsun]
        """
        mass_min = np.min(self.mass_init)
        mass_max = self.mass_init_upper_bound
        
        d_log_mass = (np.log10(mass_max) - np.log10(mass_min)) / float(steps)
        log_mass = np.linspace(np.log10(mass_min), np.log10(mass_max), steps)
        mass = 10.**log_mass
        
        luminosity_interpolation = scipy.interpolate.interp1d(self.mass_init, self.luminosity,fill_value=0,bounds_error=False)
        luminosity = luminosity_interpolation(mass)

        return np.sum(luminosity * d_log_mass * self.imf.pdf(mass, log_mode=True))

    def stellar_luminosity2(self, steps=10000):
        """
        DEPRECATED: ADW 2017-09-20

        Compute the stellar luminosity (L_Sol; average per star).
        Uses "sample" to generate mass sample and pdf.  The range of
        integration only covers the input isochrone data (no
        extrapolation used), but this seems like a sub-percent effect
        if the isochrone goes to 0.15 Msun for the old and metal-poor
        stellar populations of interest.

        Note that the stellar luminosity is very sensitive to the
        post-AGB population.
        """
        msg = "'%s.stellar_luminosity2': ADW 2017-09-20"%self.__class__.__name__
        DeprecationWarning(msg)
        mass_init, mass_pdf, mass_act, mag_1, mag_2 = self.sample(mass_steps=steps)
        luminosity_interpolation = scipy.interpolate.interp1d(self.mass_init, self.luminosity,fill_value=0,bounds_error=False)
        luminosity = luminosity_interpolation(mass_init)
        return np.sum(luminosity * mass_pdf)

    # ADW: For temporary backward compatibility
    stellarMass = stellar_mass
    stellarLuminosity = stellar_luminosity

    def absolute_magnitude(self, richness=1, steps=1e4):
        """
        Calculate the absolute magnitude (Mv) by integrating the
        stellar luminosity.

        Parameters:
        -----------
        richness : isochrone normalization parameter
        steps    : number of isochrone sampling steps

        Returns:
        --------
        abs_mag : Absolute magnitude (Mv)
        """
        # Using the SDSS g,r -> V from Jester 2005 [arXiv:0506022]
        # for stars with R-I < 1.15
        # V = g_sdss - 0.59(g_sdss-r_sdss) - 0.01
        # g_des = g_sdss - 0.104(g_sdss - r_sdss) + 0.01
        # r_des = r_sdss - 0.102(g_sdss - r_sdss) + 0.02
        if self.survey.lower() != 'des':
            raise Exception('Only valid for DES')
        if 'g' not in [self.band_1,self.band_2]:
            msg = "Need g-band for absolute magnitude"
            raise Exception(msg)    
        if 'r' not in [self.band_1,self.band_2]:
            msg = "Need r-band for absolute magnitude"
            raise Exception(msg)    

        mass_init,mass_pdf,mass_act,mag_1,mag_2=self.sample(mass_steps = steps)
        g,r = (mag_1,mag_2) if self.band_1 == 'g' else (mag_2,mag_1)
        
        V = g - 0.487*(g - r) - 0.0249
        flux = np.sum(mass_pdf*10**(-V/2.5))
        Mv = -2.5*np.log10(richness*flux)
        return Mv

    def absolute_magnitude_martin(self, richness=1, steps=1e4, n_trials=1000, mag_bright=16., mag_faint=23., alpha=0.32, seed=None):
        """
        Calculate the absolute magnitude (Mv) of the isochrone using
        the prescription of Martin et al. 2008.
        
        Parameters:
        -----------
        richness : Isochrone nomalization factor
        steps : Number of steps for sampling the isochrone.
        n_trials : Number of bootstrap samples
        mag_bright : Bright magnitude limit for calculating luminosity.
        mag_faint : Faint magnitude limit for calculating luminosity.
        alpha : Output confidence interval (1-alpha)
        seed : Random seed

        Returns:
        --------
        med,lo,hi : Absolute magnitude interval
        """
        # ADW: This function is not quite right. You should be restricting
        # the catalog to the obsevable space (using the function named as such)
        # Also, this needs to be applied in each pixel individually
        
        # Using the SDSS g,r -> V from Jester 2005 [arXiv:0506022]
        # for stars with R-I < 1.15
        # V = g_sdss - 0.59(g_sdss-r_sdss) - 0.01
        # g_des = g_sdss - 0.104(g_sdss - r_sdss) + 0.01
        # r_des = r_sdss - 0.102(g_sdss - r_sdss) + 0.02
        np.random.seed(seed)

        if self.survey.lower() != 'des':
            raise Exception('Only valid for DES')
        if 'g' not in [self.band_1,self.band_2]:
            msg = "Need g-band for absolute magnitude"
            raise Exception(msg)    
        if 'r' not in [self.band_1,self.band_2]:
            msg = "Need r-band for absolute magnitude"
            raise Exception(msg)    
        
        def visual(g, r, pdf=None):
            v = g - 0.487 * (g - r) - 0.0249
            if pdf is None:
                flux = np.sum(10**(-v / 2.5))
            else:
                flux = np.sum(pdf * 10**(-v / 2.5))
            abs_mag_v = -2.5 * np.log10(flux)
            return abs_mag_v

        def sumMag(mag_1, mag_2):
            flux_1 = 10**(-mag_1 / 2.5)
            flux_2 = 10**(-mag_2 / 2.5)
            return -2.5 * np.log10(flux_1 + flux_2)

        # Analytic part
        mass_init, mass_pdf, mass_act, mag_1, mag_2 = self.sample(mass_steps = steps)
        g,r = (mag_1,mag_2) if self.band_1 == 'g' else (mag_2,mag_1)
        #cut = numpy.logical_not((g > mag_bright) & (g < mag_faint) & (r > mag_bright) & (r < mag_faint))
        cut = ((g + self.distance_modulus) > mag_faint) if self.band_1 == 'g' else ((r + self.distance_modulus) > mag_faint)
        mag_unobs = visual(g[cut], r[cut], richness * mass_pdf[cut])

        # Stochastic part
        abs_mag_obs_array = numpy.zeros(n_trials)
        for ii in range(0, n_trials):
            if ii%100==0: logger.debug('%i absolute magnitude trials'%ii)
            g, r = self.simulate(richness * self.stellar_mass())
            #cut = (g > 16.) & (g < 23.) & (r > 16.) & (r < 23.)
            cut = (g < mag_faint) if self.band_1 == 'g' else (r < mag_faint)
            mag_obs = visual(g[cut] - self.distance_modulus, r[cut] - self.distance_modulus)
            abs_mag_obs_array[ii] = sumMag(mag_obs, mag_unobs)

        # ADW: This shouldn't be necessary
        #abs_mag_obs_array = numpy.sort(abs_mag_obs_array)[::-1]

        # ADW: Careful, fainter abs mag is larger (less negative) number
        q = [100*alpha/2., 50, 100*(1-alpha/2.)]
        hi,med,lo = numpy.percentile(abs_mag_obs_array,q)
        return ugali.utils.stats.interval(med,lo,hi)

    def simulate(self, stellar_mass, distance_modulus=None, **kwargs):
        """
        Simulate a set of stellar magnitudes (no uncertainty) for a satellite of a given stellar mass and distance.
        """
        if distance_modulus is None: distance_modulus = self.distance_modulus
        # Total number of stars in system
        n = int(stellar_mass / self.stellar_mass()) 
        f_1 = scipy.interpolate.interp1d(self.mass_init, self.mag_1)
        f_2 = scipy.interpolate.interp1d(self.mass_init, self.mag_2)
        mass_init_sample = self.imf.sample(n, np.min(self.mass_init), np.max(self.mass_init), **kwargs)
        mag_1_sample, mag_2_sample = f_1(mass_init_sample), f_2(mass_init_sample) 
        return mag_1_sample + distance_modulus, mag_2_sample + distance_modulus

    def observableFractionCMDX(self, mask, distance_modulus, mass_min=0.1):
        """
        Compute observable fraction of stars with masses greater than mass_min in each 
        pixel in the interior region of the mask.

        ADW: Careful, this function is fragile! The selection here should
             be the same as mask.restrictCatalogToObservable space. However,
             for technical reasons it is faster to do the calculation with
             broadcasting here.
        ADW: Could this function be even faster / more readable?
        ADW: Should this include magnitude error leakage?
        """
        mass_init_array,mass_pdf_array,mass_act_array,mag_1_array,mag_2_array = self.sample(mass_min=mass_min,full_data_range=False)
        mag = mag_1_array if self.band_1_detection else mag_2_array
        color = mag_1_array - mag_2_array

        # ADW: Only calculate observable fraction over interior pixels...
        pixels = mask.roi.pixels_interior
        mag_1_mask = mask.mask_1.mask_roi_sparse[mask.roi.pixel_interior_cut]
        mag_2_mask = mask.mask_2.mask_roi_sparse[mask.roi.pixel_interior_cut]

        # ADW: Restrict mag and color to range of mask with sufficient solid angle
        cmd_cut = ugali.utils.binning.take2D(mask.solid_angle_cmd,color,mag+distance_modulus,
                                             mask.roi.bins_color, mask.roi.bins_mag) > 0
        # Pre-apply these cuts to the 1D mass_pdf_array to save time
        mass_pdf_cut = mass_pdf_array*cmd_cut

        # Create 2D arrays of cuts for each pixel
        mask_1_cut = (mag_1_array+distance_modulus)[:,np.newaxis] < mag_1_mask
        mask_2_cut = (mag_2_array+distance_modulus)[:,np.newaxis] < mag_2_mask
        mask_cut_repeat = mask_1_cut & mask_2_cut

        observable_fraction = (mass_pdf_cut[:,np.newaxis]*mask_cut_repeat).sum(axis=0)
        return observable_fraction

    def observableFractionCMD(self, mask, distance_modulus, mass_min=0.1):
        """
        Compute observable fraction of stars with masses greater than mass_min in each 
        pixel in the interior region of the mask.

        ADW: Careful, this function is fragile! The selection here should
             be the same as mask.restrictCatalogToObservable space. However,
             for technical reasons it is faster to do the calculation with
             broadcasting here.
        ADW: Could this function be even faster / more readable?
        ADW: Should this include magnitude error leakage?
        """
        if distance_modulus is None: distance_modulus = self.distance_modulus
        mass_init,mass_pdf,mass_act,mag_1,mag_2 = self.sample(mass_min=mass_min,full_data_range=False)

        mag = mag_1 if self.band_1_detection else mag_2
        color = mag_1 - mag_2

        # ADW: Only calculate observable fraction for unique mask values
        mag_1_mask,mag_2_mask = mask.mask_roi_unique.T

        # ADW: Restrict mag and color to range of mask with sufficient solid angle
        cmd_cut = ugali.utils.binning.take2D(mask.solid_angle_cmd,color,mag+distance_modulus,
                                             mask.roi.bins_color, mask.roi.bins_mag) > 0
        # Pre-apply these cuts to the 1D mass_pdf_array to save time
        mass_pdf_cut = mass_pdf*cmd_cut

        # Create 2D arrays of cuts for each pixel
        mask_1_cut = (mag_1+distance_modulus)[:,np.newaxis] < mag_1_mask
        mask_2_cut = (mag_2+distance_modulus)[:,np.newaxis] < mag_2_mask
        mask_cut_repeat = (mask_1_cut & mask_2_cut)

        # Condense back into one per digi
        observable_fraction = (mass_pdf_cut[:,np.newaxis]*mask_cut_repeat).sum(axis=0)

        # Expand to the roi and multiply by coverage fraction
        return observable_fraction[mask.mask_roi_digi[mask.roi.pixel_interior_cut]] * mask.frac_interior_sparse


    def observableFractionCDF(self, mask, distance_modulus, mass_min=0.1):
        """
        Compute observable fraction of stars with masses greater than mass_min in each 
        pixel in the interior region of the mask. Incorporates simplistic
        photometric errors.

        ADW: Careful, this function is fragile! The selection here should
             be the same as mask.restrictCatalogToObservable space. However,
             for technical reasons it is faster to do the calculation with
             broadcasting here.
        ADW: This function is currently a rate-limiting step in the likelihood 
             calculation. Could it be faster?
        """
        method = 'step'

        mass_init,mass_pdf,mass_act,mag_1,mag_2 = self.sample(mass_min=mass_min,full_data_range=False)
         
        mag_1 = mag_1+distance_modulus
        mag_2 = mag_2+distance_modulus
         
        mask_1,mask_2 = mask.mask_roi_unique.T
         
        mag_err_1 = mask.photo_err_1(mask_1[:,np.newaxis]-mag_1)
        mag_err_2 = mask.photo_err_2(mask_2[:,np.newaxis]-mag_2)
         
        # "upper" bound set by maglim
        delta_hi_1 = (mask_1[:,np.newaxis]-mag_1)/mag_err_1
        delta_hi_2 = (mask_2[:,np.newaxis]-mag_2)/mag_err_2
         
        # "lower" bound set by bins_mag (maglim shouldn't be 0)
        delta_lo_1 = (mask.roi.bins_mag[0]-mag_1)/mag_err_1
        delta_lo_2 = (mask.roi.bins_mag[0]-mag_2)/mag_err_2
         
        cdf_1 = norm_cdf(delta_hi_1) - norm_cdf(delta_lo_1)
        cdf_2 = norm_cdf(delta_hi_2) - norm_cdf(delta_lo_2)
        cdf = cdf_1*cdf_2
         
        if method is None or method == 'none':
            comp_cdf = cdf
        elif self.band_1_detection == True:
            comp = mask.mask_1.completeness(mag_1, method=method)
            comp_cdf = comp*cdf
        elif self.band_1_detection == False:
            comp =mask.mask_2.completeness(mag_2, method=method)
            comp_cdf = comp*cdf
        else:
            comp_1 = mask.mask_1.completeness(mag_1, method=method)
            comp_2 = mask.mask_2.completeness(mag_2, method=method)
            comp_cdf = comp_1*comp_2*cdf
         
        observable_fraction = (mass_pdf[np.newaxis]*comp_cdf).sum(axis=-1)
        return observable_fraction[mask.mask_roi_digi[mask.roi.pixel_interior_cut]]

    def observableFractionMMD(self, mask, distance_modulus, mass_min=0.1):
        # This can be done faster...
        logger.info('Calculating observable fraction from MMD')

        mmd = self.signalMMD(mask,distance_modulus)
        obs_frac = mmd.sum(axis=-1).sum(axis=-1)[mask.mask_roi_digi[mask.roi.pixel_interior_cut]]
        return obs_frac

    observable_fraction = observableFractionCMD
    observableFraction = observable_fraction

    def signalMMD(self, mask, distance_modulus, mass_min=0.1, nsigma=5, delta_mag=0.03, mass_steps=1000, method='step'):
        roi = mask.roi
       
        mass_init,mass_pdf,mass_act,mag_1,mag_2 = self.sample(mass_steps=mass_steps,mass_min=mass_min,full_data_range=False)
        mag_1 = mag_1+distance_modulus
        mag_2 = mag_2+distance_modulus
         
        mask_1,mask_2 = mask.mask_roi_unique.T
         
        mag_err_1 = mask.photo_err_1(mask_1[:,np.newaxis]-mag_1)
        mag_err_2 = mask.photo_err_2(mask_2[:,np.newaxis]-mag_2)
         
        # Set mag_err for mask==0 to epsilon
        mag_err_1[mask_1==0] *= -np.inf
        mag_err_2[mask_2==0] *= -np.inf
         
        #edges_mag = np.arange(mask.roi.bins_mag[0] - (0.5*delta_mag),
        #                      mask.roi.bins_mag[-1] + (0.5*delta_mag),
        #                      delta_mag)
        #nedges = edges_mag.shape[0]

        nedges = np.rint((roi.bins_mag[-1]-roi.bins_mag[0])/delta_mag)+1
        edges_mag,delta_mag = np.linspace(roi.bins_mag[0],roi.bins_mag[-1],nedges,retstep=True)
        edges_mag_1 = edges_mag_2 = edges_mag
        nbins = nedges - 1
         
        mag_err_1_max = mag_err_1.max(axis=0)
        mag_err_2_max = mag_err_2.max(axis=0)
         
        max_idx_1 = np.searchsorted(edges_mag[:-1],mag_1+nsigma*mag_err_1_max)
        min_idx_1 = np.searchsorted(edges_mag[:-1],mag_1-nsigma*mag_err_1_max)
        max_idx_2 = np.searchsorted(edges_mag[:-1],mag_2+nsigma*mag_err_1_max)
        min_idx_2 = np.searchsorted(edges_mag[:-1],mag_2-nsigma*mag_err_1_max)
         
        # Select only isochrone values that will contribute to the MMD space
        sel = (max_idx_1>0)&(min_idx_1<nbins)&(max_idx_2>0)&(min_idx_2<nbins)
        if sel.sum() == 0:
            msg = 'No isochrone points in magnitude selection range'
            raise Exception(msg)
         
        mag_1,mag_2 = mag_1[sel],mag_2[sel]
        mag_err_1,mag_err_2 = mag_err_1[:,sel],mag_err_2[:,sel]
        mass_pdf = mass_pdf[sel]
        mag_err_1_max = mag_err_1.max(axis=0)
        mag_err_2_max = mag_err_2.max(axis=0)
        min_idx_1,max_idx_1 = min_idx_1[sel],max_idx_1[sel]
        min_idx_2,max_idx_2 = min_idx_2[sel],max_idx_2[sel]
         
        nmaglim,niso = mag_err_1.shape
         
        # Find valid indices in MMD space (can we avoid this loop?)
        nidx = ((max_idx_1-min_idx_1)*(max_idx_2-min_idx_2))
        mag_idx = np.arange(niso).repeat(nidx)
        bin_idx = np.zeros(nidx.sum(),dtype=int)
        ii = 0
        # ADW: Can we avoid this loop?
        for i in range(niso):
            x = np.ravel_multi_index(np.mgrid[min_idx_1[i]:max_idx_1[i],
                                              min_idx_2[i]:max_idx_2[i]],
                                     [nbins,nbins]).ravel()
            bin_idx[ii:ii+len(x)] = x
            ii += len(x)
         
        #idx = np.unique(idx)
        idx_1,idx_2 = np.unravel_index(bin_idx,[nbins,nbins])
         
        # Pre-compute the indexed arrays to save time at the cost of memory
        mag_1_idx,mag_2_idx = mag_1[mag_idx],mag_2[mag_idx]
        mag_err_1_idx,mag_err_2_idx = mag_err_1[:,mag_idx],mag_err_2[:,mag_idx]
        edges_mag_1_idx,edges_mag_2_idx = edges_mag[idx_1],edges_mag[idx_2]
         
        arg_mag_1_hi = (mag_1_idx - edges_mag_1_idx) / mag_err_1_idx
        arg_mag_1_lo = arg_mag_1_hi - delta_mag/mag_err_1_idx
        arg_mag_2_hi = (mag_2_idx - edges_mag_2_idx) / mag_err_2_idx
        arg_mag_2_lo = arg_mag_2_hi - delta_mag/mag_err_2_idx
         
        del mag_1_idx,mag_2_idx
        del mag_err_1_idx,mag_err_2_idx
        del edges_mag_1_idx,edges_mag_2_idx
         
        # This may become necessary with more maglim bins         
        ### # PDF is only ~nonzero for object-bin pairs within 5 sigma in both magnitudes  
        ### index_nonzero = np.nonzero((arg_mag_1_hi > -nsigma)*(arg_mag_1_lo < nsigma) \
        ###                                *(arg_mag_2_hi > -nsigma)*(arg_mag_2_lo < nsigma))
        ### idx_maglim,idx_iso,idx_idx = index_nonzero
        ### subidx = idx[idx_idx]
         
        pdf_val_1 = norm_cdf(arg_mag_1_hi)-norm_cdf(arg_mag_1_lo)
        pdf_val_2 = norm_cdf(arg_mag_2_hi)-norm_cdf(arg_mag_2_lo)
        pdf_val = pdf_val_1 * pdf_val_2
         
        # Deal with completeness
        if method is None or method == 'none':
            comp = None
        elif self.band_1_detection == True:
            comp=mask.completeness(mask_1[:,np.newaxis]-mag_1, method=method)
        elif self.band_1_detection == False:
            comp=mask.completeness(mask_2[:,np.newaxis]-mag_2, method=method)
        else:
            comp_1 = mask.completeness(mask_1[:,np.newaxis]-mag_1, method=method)
            comp_2 = mask.completeness(mask_2[:,np.newaxis]-mag_2, method=method)
            comp = comp_1*comp_2
         
        if comp is not None:
            comp_pdf_val = pdf_val*comp[:,mag_idx]
        else:
            comp_pdf_val = pdf_val
         
        # Deal with mass pdf values
        scaled_pdf_val = comp_pdf_val*mass_pdf[mag_idx]
         
        # Do the sum without creating the huge sparse array.
        label_idx = np.arange(nmaglim*nbins**2).reshape(nmaglim,nbins**2)
        labels = label_idx[:,bin_idx]
        sum_pdf = ndimage.sum(scaled_pdf_val,labels,label_idx.flat).reshape(nmaglim,nbins**2)
         
        # This is the clipping of the pdf at the maglim
        # Probably want to move this out of this function.
        final_pdf = sum_pdf.reshape(nmaglim,nbins,nbins)
         
        argmax_hi_1 = np.argmax((mask_1[:,np.newaxis] <= edges_mag[1:]),axis=1)
        argmax_hi_2 = np.argmax((mask_2[:,np.newaxis] <= edges_mag[1:]),axis=1)
         
        bin_frac_1 = (mask_1 - edges_mag[argmax_hi_1])/delta_mag
        bin_frac_2 = (mask_2 - edges_mag[argmax_hi_2])/delta_mag
         
        for i,(argmax_1,argmax_2) in enumerate(zip(argmax_hi_1,argmax_hi_2)):
            final_pdf[i,argmax_1,:] *= bin_frac_1[i]
            final_pdf[i,:,argmax_2] *= bin_frac_2[i]
            final_pdf[i,argmax_1+1:,:] = 0
            final_pdf[i,:,argmax_2+1:] = 0
         
        ## This is the actual data selection cut...
        #bins_2,bins_1 = np.meshgrid(edges_mag[:-1],edges_mag[:-1])
        #cut = (bins_1 < mask_1[:,np.newaxis,np.newaxis])*(bins_2 < mask_2[:,np.newaxis,np.newaxis])
        #final_pdf = sum_pdf.reshape(nmaglim,nbins,nbins)*cut
        return final_pdf

    def histogram2d(self,distance_modulus=None,delta_mag=0.03,steps=10000):
        """
        Return a 2D histogram the isochrone in mag-mag space.

        Parameters:
        -----------
        distance_modulus : distance modulus to calculate histogram at
        delta_mag : magnitude bin size
        mass_steps : number of steps to sample isochrone at

        Returns:
        --------
        bins_mag_1 : bin edges for first magnitude
        bins_mag_2 : bin edges for second magnitude
        isochrone_pdf : weighted pdf of isochrone in each bin
        """
        if distance_modulus is not None:
            self.distance_modulus = distance_modulus

        # Isochrone will be binned, so might as well sample lots of points
        mass_init,mass_pdf,mass_act,mag_1,mag_2 = self.sample(mass_steps=steps)

        #logger.warning("Fudging intrinisic dispersion in isochrone.")
        #mag_1 += np.random.normal(scale=0.02,size=len(mag_1))
        #mag_2 += np.random.normal(scale=0.02,size=len(mag_2))

        # We cast to np.float32 to save memory
        bins_mag_1 = np.arange(self.mod+mag_1.min() - (0.5*delta_mag),
                               self.mod+mag_1.max() + (0.5*delta_mag),
                               delta_mag).astype(np.float32)
        bins_mag_2 = np.arange(self.mod+mag_2.min() - (0.5*delta_mag),
                               self.mod+mag_2.max() + (0.5*delta_mag),
                               delta_mag).astype(np.float32)
 
        # ADW: Completeness needs to go in mass_pdf here...
        isochrone_pdf = np.histogram2d(self.mod + mag_1,
                                       self.mod + mag_2,
                                       bins=[bins_mag_1, bins_mag_2],
                                       weights=mass_pdf)[0].astype(np.float32)
 
        return isochrone_pdf, bins_mag_1, bins_mag_2
 
    def pdf_mmd(self, lon, lat, mag_1, mag_2, distance_modulus, mask, delta_mag=0.03, steps=1000):
        """
        Ok, now here comes the beauty of having the signal MMD.
        """
        logger.info('Running MMD pdf')
 
        roi = mask.roi
        mmd = self.signalMMD(mask,distance_modulus,delta_mag=delta_mag,mass_steps=steps)
        
        # This is fragile, store this information somewhere else...
        nedges = np.rint((roi.bins_mag[-1]-roi.bins_mag[0])/delta_mag)+1
        edges_mag,delta_mag = np.linspace(roi.bins_mag[0],roi.bins_mag[-1],nedges,retstep=True)
                                    
        idx_mag_1 = np.searchsorted(edges_mag,mag_1)
        idx_mag_2 = np.searchsorted(edges_mag,mag_2)
 
        if np.any(idx_mag_1 > nedges) or np.any(idx_mag_1 == 0):
            msg = "Magnitude out of range..."
            raise Exception(msg)
        if np.any(idx_mag_2 > nedges) or np.any(idx_mag_2 == 0):
            msg = "Magnitude out of range..."
            raise Exception(msg)
 
        idx = mask.roi.indexROI(lon,lat)
        u_color = mmd[(mask.mask_roi_digi[idx],idx_mag_1,idx_mag_2)]
 
        # Remove the bin size to convert the pdf to units of mag^-2
        u_color /= delta_mag**2
 
        return u_color

    #import memory_profiler
    #@memory_profiler.profile
    def pdf(self, mag_1, mag_2, mag_err_1, mag_err_2, 
            distance_modulus=None, delta_mag=0.03, steps=10000):
        """
        Compute isochrone probability for each catalog object.
 
        ADW: This is a memory intensive function, so try as much as
        possible to keep array types at `float32` or smaller (maybe
        using add.at would be good?)
        ADW: Still a little speed to be gained here (broadcasting)
        ADW: Units? [mag^-2] [per sr?]

        Parameters:
        -----------
        mag_1 : magnitude of stars (pdf sample points) in first band
        mag_2 : magnitude of stars (pdf sample points) in second band
        mag_err_1 : magnitude error of stars (pdf sample points) in first band
        mag_err_2 : magnitude error of stars (pdf sample points) in second band
        distance_modulus : distance modulus of isochrone
        delta_mag : magnitude binning for evaluating the pdf
        steps : number of isochrone sample points

        Returns:
        --------
        u_color : probability that the star belongs to the isochrone [mag^-2]
        """
        nsigma = 5.0
        #pad = 1. # mag

        if distance_modulus is None: 
            distance_modulus = self.distance_modulus

        # ADW: HACK TO ADD SYSTEMATIC UNCERTAINTY (0.010 mag)
        mag_err_1 = np.sqrt(mag_err_1**2 + 0.01**2)
        mag_err_2 = np.sqrt(mag_err_2**2 + 0.01**2)
 
        # Binned pdf of the isochrone
        histo_pdf,bins_mag_1,bins_mag_2 = self.histogram2d(distance_modulus,delta_mag,steps)
         
        # Keep only isochrone bins that are within the magnitude
        # space of the sample
        mag_1_mesh, mag_2_mesh = np.meshgrid(bins_mag_2[1:], bins_mag_1[1:])
         
        # pdf contribution only calculated out to nsigma,
        # so padding shouldn't be necessary.
        mag_1_max = np.max(mag_1+nsigma*mag_err_1)# +pad 
        mag_1_min = np.min(mag_1-nsigma*mag_err_1)# -pad 
        mag_2_max = np.max(mag_2+nsigma*mag_err_2)# +pad 
        mag_2_min = np.min(mag_2-nsigma*mag_err_2)# -pad 
         
        in_mag_space = ((mag_1_mesh>=mag_1_min)&(mag_1_mesh<=mag_1_max))
        in_mag_space*= ((mag_2_mesh>=mag_2_min)&(mag_2_mesh<=mag_2_max))
        histo_pdf *= in_mag_space
 
        idx_mag_1, idx_mag_2 = np.nonzero(histo_pdf)
        isochrone_pdf = histo_pdf[idx_mag_1, idx_mag_2]
 
        n_catalog = len(mag_1)
        n_isochrone_bins = len(idx_mag_1)

        mag_1 = mag_1.reshape([n_catalog, 1])
        mag_err_1 = mag_err_1.reshape([n_catalog, 1])
        mag_2 = mag_2.reshape([n_catalog, 1])
        mag_err_2 = mag_err_2.reshape([n_catalog, 1])

        # Calculate (normalized) distance between each catalog object
        # and isochrone bin. Assume normally distributed photometric
        # uncertainties so that the normalized distance is:
        #   norm_dist = (mag_1 - bins_mag_1)/mag_err_1

        # ADW: Creating the dist arrays is memory intensive.
        # Can we cut it down (maybe with add.at)?
        dist_mag_1_hi = (mag_1-bins_mag_1[idx_mag_1])/mag_err_1
        dist_mag_1_lo = (mag_1-bins_mag_1[idx_mag_1+1])/mag_err_1

        dist_mag_2_hi = (mag_2-bins_mag_2[idx_mag_2])/mag_err_2
        dist_mag_2_lo = (mag_2-bins_mag_2[idx_mag_2+1])/mag_err_2
         
        # Only calculate the PDF using bins that are < nsigma from the
        # data point (i.e., where it is ~nonzero).
        idx_nonzero_0,idx_nonzero_1 = np.nonzero((dist_mag_1_hi > -nsigma) \
                                                *(dist_mag_1_lo < nsigma)\
                                                *(dist_mag_2_hi > -nsigma)\
                                                *(dist_mag_2_lo < nsigma))

        # Now calculate the pdf as the delta of the normalized cdf
        # (more accurate than the point evaluation of the pdf)
        pdf_mag_1 = np.zeros([n_catalog, n_isochrone_bins],dtype=np.float32)
        pdf_mag_1[idx_nonzero_0,idx_nonzero_1] = norm_cdf(dist_mag_1_hi[idx_nonzero_0,idx_nonzero_1]) \
            - norm_cdf(dist_mag_1_lo[idx_nonzero_0,idx_nonzero_1])

        pdf_mag_2 = np.zeros([n_catalog, n_isochrone_bins],dtype=np.float32)
        pdf_mag_2[idx_nonzero_0,idx_nonzero_1] = norm_cdf(dist_mag_2_hi[idx_nonzero_0,idx_nonzero_1]) \
            - norm_cdf(dist_mag_2_lo[idx_nonzero_0,idx_nonzero_1])

        # Signal "color probability" (as opposed to "spatial
        # probability", but more accurately "isochrone probability")
        # is the product of PDFs for each object-bin pair summed over
        # isochrone bins 

        #ADW: Here is where add.at would be good...
        u_color = np.sum(pdf_mag_1 * pdf_mag_2 * isochrone_pdf, axis=1)
 
        # Remove the bin size to convert the pdf to units of mag^-2
        u_color /= delta_mag**2

        return u_color.astype(np.float32)
    
 
    def raw_separation(self,mag_1,mag_2,steps=10000):
        """ 
        Calculate the separation in magnitude-magnitude space between points and isochrone. Uses a dense sampling of the isochrone and calculates the metric distance from any isochrone sample point.

        Parameters:
        -----------
        mag_1 : The magnitude of the test points in the first band
        mag_2 : The magnitude of the test points in the second band
        steps : Number of steps to sample the isochrone

        Returns:
        --------
        sep : Minimum separation between test points and isochrone sample
        """
     
        # http://stackoverflow.com/q/12653120/
        mag_1 = np.array(mag_1,copy=False,ndmin=1)
        mag_2 = np.array(mag_2,copy=False,ndmin=1)
     
        init,pdf,act,iso_mag_1,iso_mag_2 = self.sample(mass_steps=steps)
        iso_mag_1+=self.distance_modulus
        iso_mag_2+=self.distance_modulus
     
        iso_cut = (iso_mag_1<np.max(mag_1))&(iso_mag_1>np.min(mag_1)) | \
                  (iso_mag_2<np.max(mag_2))&(iso_mag_2>np.min(mag_2))
        iso_mag_1 = iso_mag_1[iso_cut]
        iso_mag_2 = iso_mag_2[iso_cut]
         
        dist_mag_1 = mag_1[:,np.newaxis]-iso_mag_1
        dist_mag_2 = mag_2[:,np.newaxis]-iso_mag_2
        
        return np.min(np.sqrt(dist_mag_1**2 + dist_mag_2**2),axis=1)


    def separation(self, mag_1, mag_2):
        """ 
        Calculate the separation between a specific point and the
        isochrone in magnitude-magnitude space. Uses an interpolation

        ADW: Could speed this up...

        Parameters:
        -----------
        mag_1 : The magnitude of the test points in the first band
        mag_2 : The magnitude of the test points in the second band

        Returns:
        --------
        sep : Minimum separation between test points and isochrone interpolation
        """

        iso_mag_1 = self.mag_1 + self.distance_modulus
        iso_mag_2 = self.mag_2 + self.distance_modulus
        
        def interp_iso(iso_mag_1,iso_mag_2,mag_1,mag_2):
            interp_1 = scipy.interpolate.interp1d(iso_mag_1,iso_mag_2,bounds_error=False)
            interp_2 = scipy.interpolate.interp1d(iso_mag_2,iso_mag_1,bounds_error=False)

            dy = interp_1(mag_1) - mag_2
            dx = interp_2(mag_2) - mag_1

            dmag_1 = np.fabs(dx*dy) / (dx**2 + dy**2) * dy
            dmag_2 = np.fabs(dx*dy) / (dx**2 + dy**2) * dx

            return dmag_1, dmag_2

        # Separate the various stellar evolution stages
        if np.issubdtype(self.stage.dtype,np.number):
            sel = (self.stage < self.hb_stage)
        else:
            sel = (self.stage != self.hb_stage)

        # First do the MS/RGB
        rgb_mag_1 = iso_mag_1[sel]
        rgb_mag_2 = iso_mag_2[sel]
        dmag_1,dmag_2 = interp_iso(rgb_mag_1,rgb_mag_2,mag_1,mag_2)

        # Then do the HB (if it exists)
        if not np.all(sel):
            hb_mag_1 = iso_mag_1[~sel]
            hb_mag_2 = iso_mag_2[~sel]

            hb_dmag_1,hb_dmag_2 = interp_iso(hb_mag_1,hb_mag_2,mag_1,mag_2)

            dmag_1 = np.nanmin([dmag_1,hb_dmag_1],axis=0)
            dmag_2 = np.nanmin([dmag_2,hb_dmag_2],axis=0)

        #return dmag_1,dmag_2
        return np.sqrt(dmag_1**2 + dmag_2**2)

class Isochrone(IsochroneModel):
    """ Abstract base class for isochrones """

    _prefix = 'iso'
    _basename = '%(prefix)s_a%(age)04.1f_z%(z)0.5f.dat'
    _dirname =  os.path.join(get_iso_dir(),'{survey}')

    def __init__(self,**kwargs):
        super(Isochrone,self).__init__(**kwargs)

        self.grid = self.create_grid()
        self.tree = self.create_tree(self.grid)
        self.agrid, self.zgrid = self.grid
        self.params['age'].set_bounds([self.agrid.min(),self.agrid.max()])
        self.params['metallicity'].set_bounds([self.zgrid.min(),self.zgrid.max()])  
        self.filename = None
        self._cache()

    def __str__(self,indent=0):
        ret = super(Isochrone,self).__str__(indent)
        filename = 'Filename: %s'%self.filename
        ret += '\n{0:>{2}}{1}'.format('',filename,indent+2)
        return ret

    @classmethod
    def z2feh(cls, z):
        msg = "Must be implemented by subclass"
        raise Exception(msg)

    @classmethod
    def feh2z(cls, feh):
        msg = "Must be implemented by subclass"
        raise Exception(msg)

    @property
    def feh(self):
        """
        Calculate [Fe/H] from the (initial) metallicity, Z.

        Section 3.1 of https://arxiv.org/abs/1604.08592 describes how
        this is done for the MESA isochrones and serves as a good
        template in general. The metallicity is computed as:
           [Fe/H] = log10( (Z_init/X_init) / (Z_solar/X_solar)
                  = log10( (Z_init/Z_solar) / (X_solar/X_init)
        where,
          Z_init = Initial metal abundance (user provided)
          Y_init = Y_p + c*Z_init = Initial He abundance
          X_init = 1 - Y_init - Z_init = Primordial H-abundance
          X_solar and Z_solar = Solar abundances taken from references
        
        Thus, to properly calculate [Fe/H] requires the definition of
        several quantities: Z_init, Y_init, X_solar, and
        Z_solar. Genereally, Y_init is assumed to scale linearly
        between the primordial and solar abundances (scale factor c).
        """
        return self.z2feh(self.metallicity)

    @classmethod
    def params2filename(cls,age,metallicity):
        return cls._basename%dict(prefix=cls._prefix,age=age,z=metallicity)

    @classmethod
    def filename2params(cls,filename):
        #ADW: Could probably do something more clever so that parsing info
        #is stored in only one place...
        basename = os.path.basename(filename)
        prefix,a,z = os.path.splitext(basename)[0].split('_')
        if prefix != cls._prefix:
            msg = 'File prefix does not match: %s'%filename
            raise Exception(msg)
        age = float(a.strip('a'))
        metallicity = float(z.strip('z'))
        return age,metallicity

    def create_grid(self,abins=None,zbins=None):
        if abins is None and zbins is None:
            filenames = glob.glob(self.get_dirname()+'/%s_*.dat'%(self._prefix))
            data = np.array([self.filename2params(f) for f in filenames])
            if not len(data):
                msg = "No isochrone files found in: %s"%self.get_dirname()
                raise Exception(msg)
            arange = np.unique(data[:,0])
            zrange = np.unique(data[:,1])
        elif abins is not None and zbins is not None:            
            # Age in units of Gyr
            arange = np.linspace(abins[0],abins[1],abins[2]+1)
            # Metallicity sampled logarithmically
            zrange = np.logspace(np.log10(zbins[0]),np.log10(zbins[1]),zbins[2]+1)
        else:
            msg = "Must specify both `abins` and `zbins` or neither"
            raise Exception(msg)
        aa,zz = np.meshgrid(arange,zrange)
        return aa.flatten(),zz.flatten()

    def create_tree(self,grid=None):
        if grid is None: grid = self.create_grid()
        return scipy.spatial.cKDTree(np.vstack(grid).T)

    def get_filename(self):
        dirname = self.get_dirname()
        p = [self.age,self.metallicity]
        dist,idx = self.tree.query(p)
        age = self.grid[0][idx]
        z = self.grid[1][idx]
        return os.path.join(dirname,self.params2filename(age,z))

    def _cache(self,name=None):
        # For first call before init fully run
        if not hasattr(self,'tree'): return
        if name in ['distance_modulus']: return

        filename = self.get_filename()
        if filename != self.filename:
            self.filename = filename
            self._parse(self.filename)

    def _parse(self,filename):
        raise Exception("Must be implemented by subclass.")

    def print_info(self,age,metallicity):
        params = dict(age=age,z=metallicity)
        params['name'] = self.__class__.__name__
        params['survey'] = self.survey
        params['feh'] = self.z2feh(metallicity)
        msg = 'Downloading: %(name)s (survey=%(survey)s, age=%(age).1fGyr, Z=%(z).5f, Fe/H=%(feh).3f)'%params
        logger.info(msg)
        return msg

    def query_server(self,outfile,age,metallicity):
        msg = "'query_server' not implemented by base class."
        logger.error(msg)
        raise RuntimeError(msg)

    @classmethod
    def verify(cls,filename,survey,age,metallicity):
        msg = "'verify' not implemented by base class."
        logger.error(msg)
        raise RuntimeError(msg)

    def download(self,age=None,metallicity=None,outdir=None,force=False):
        """
        Check valid parameter range and download isochrones from:
        http://stev.oapd.inaf.it/cgi-bin/cmd
        """
        if age is None: age = float(self.age)
        if metallicity is None: metallicity = float(self.metallicity)

        if outdir is None: outdir = './'
        basename = self.params2filename(age,metallicity)
        outfile = os.path.join(outdir,basename)
            
        if os.path.exists(outfile) and not force:
            try:
                self.verify(outfile,self.survey,age,metallicity)
                logger.info("Found %s; skipping..."%(outfile))
                return
            except Exception as e:
                msg = "Overwriting corrupted %s..."%(outfile)
                logger.warn(msg)
                #os.remove(outfile)
                
        mkdir(outdir)

        self.print_info(age,metallicity)

        try:
            self.query_server(outfile,age,metallicity)
        except Exception as e:
            logger.debug(str(e))
            raise RuntimeError('Bad server response')

        if not os.path.exists(outfile):
            raise RuntimeError('Download failed')

        try:
            self.verify(outfile,self.survey,age,metallicity)
        except Exception as e:
            msg = "Output file is corrupted."
            logger.error(msg)
            msg = "Removing %s."%outfile
            os.remove(outfile)
            raise(e)

        return outfile

# Class Aliases
#Composite = CompositeIsochrone

def absolute_magnitude(distance_modulus,g,r,prob=None):
    """ Calculate the absolute magnitude from a set of bands """
    V = g - 0.487*(g - r) - 0.0249
        
    flux = np.sum(10**(-(V-distance_modulus)/2.5))
    Mv = -2.5*np.log10(flux)
    return Mv<|MERGE_RESOLUTION|>--- conflicted
+++ resolved
@@ -172,17 +172,10 @@
         if mode=='data':
             # Mass interpolation with uniform coverage between data points from isochrone file 
             mass_interpolation = scipy.interpolate.interp1d(np.arange(len(mass_init)), mass_init)
-<<<<<<< HEAD
             mass_array = mass_interpolation(np.linspace(0, len(mass_init)-1, mass_steps+1))
-            d_mass = mass_array[1:] - mass_array[0:-1]
-            mass_init_array = np.sqrt(mass_array[1:] * mass_array[0:-1])
-            mass_pdf_array = d_mass * self.imf.pdf(mass_init_array, log_mode = False)
-=======
-            mass_array = mass_interpolation(np.linspace(0, len(mass_init) - 1, mass_steps + 1))
             d_mass = mass_array[1:] - mass_array[:-1]
             mass_init_array = np.sqrt(mass_array[1:] * mass_array[:-1])
             mass_pdf_array = d_mass * self.imf.pdf(mass_init_array, log_mode=False)
->>>>>>> e3248399
             mass_act_array = mass_act_interpolation(mass_init_array)
             mag_1_array = mag_1_interpolation(mass_init_array)
             mag_2_array = mag_2_interpolation(mass_init_array)
