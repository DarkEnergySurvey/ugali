"""
Classes to handle initial mass functions (IMFs).
"""

import numpy
<<<<<<< HEAD
import numpy as np
=======
import scipy.interpolate

>>>>>>> 90b59df3
from ugali.utils.logger import logger

# ADW: TODO - This needs to be modernized
#      Also add Kroupa and Salpeter IMFs...

############################################################

class IMF:

    def __init__(self, type='chabrier'):
        """
        Initialize an instance of an initial mass function.
        """

        self.type = type

        if self.type == 'chabrier':
            self.pdf = chabrierIMF
        else:
            logger.warn('initial mass function type %s not recognized'%(self.type))

    def integrate(self, mass_min, mass_max, log_mode=True, weight=False, steps=10000):
        """
        Numerically integrate initial mass function.

        INPUTS:
            mass_min: minimum mass bound for integration (solar masses)
            mass_max: maximum mass bound for integration (solar masses)
            log_mode[True]: use logarithmic steps in stellar mass as oppose to linear
            weight[False]: weight the integral by stellar mass
            steps: number of numerical integration steps
        OUTPUT:
            result of integral
        """
        if log_mode:
            d_log_mass = (np.log10(mass_max) - np.log10(mass_min)) / float(steps)
            log_mass = np.linspace(np.log10(mass_min), np.log10(mass_max), steps)
            mass = 10.**log_mass

            if weight:
                return np.sum(mass * d_log_mass * self.pdf(mass, log_mode=True))
            else:
                return np.sum(d_log_mass * self.pdf(mass, log_mode=True))
        else:
            d_mass = (mass_max - mass_min) / float(steps)
            mass = np.linspace(mass_min, mass_max, steps)

            if weight:
                return np.sum(mass * d_mass * self.pdf(mass, log_mode=False))
            else:
                return np.sum(d_mass * self.pdf(mass, log_mode=False))

    def sample(self, n, mass_min=0.1, mass_max=10., steps=10000):
        """
        Sample n initial mass values between mass_min and mass_max, following the IMF distribution.
        """
        d_mass = (mass_max - mass_min) / float(steps)
        mass = numpy.linspace(mass_min, mass_max, steps)
        cdf = numpy.insert(numpy.cumsum(d_mass * self.pdf(mass[1:], log_mode=False)), 0, 0.)
        cdf = cdf / cdf[-1]
        f = scipy.interpolate.interp1d(cdf, mass)
        return f(numpy.random.uniform(size=n))

############################################################

def chabrierIMF(mass, log_mode=True, a=1.31357499301):
    """
    Chabrier initial mass function. 

    "Galactic Stellar and Substellar Initial Mass Function"
    Chabrier PASP 115:763-796 (2003)
    https://arxiv.org/abs/astro-ph/0304382    

    The form and coefficients are described in Equation 17 and Table 1:
      m <= 1 Msun: E(log m) = A1*exp(-(log m - log m_c)^2 / 2 sigma^2)
      m  > 1 Msun: E(log m) = A2 * m^-x

      A1 = 1.58 : normalization [ log(Msun)^-1 pc^-3]
      m_c = 0.079 [Msun]
      sigma = 0.69
      A2 = 4.43e-2
      x = 1.3
      
    We redefine a = A1, A2 = a * b;
      
    Chabrier set's his normalization 

    Parameters:
    -----------
    mass: stellar mass (solar masses)
    log_mode[True]: return number per logarithmic mass range, i.e., dN/dlog(M)
    a[1.31357499301]: normalization; normalized by default to the mass interval 0.1--100 solar masses
    
    Returns:
    --------
    number per (linear or log) mass bin, i.e., dN/dM or dN/dlog(M) where mass unit is solar masses
    """
    log_mass = np.log10(mass)
    b = 0.279087531047 # This value is required so that the two components match at 1 Msun
    if log_mode:
        # Number per logarithmic mass range, i.e., dN/dlog(M)
        return ((log_mass <= 0) * a * np.exp(-(log_mass - np.log10(0.079))**2 / (2 * (0.69**2)))) + \
               ((log_mass  > 0) * a * b * mass**(-1.3))
    else:
        # Number per linear mass range, i.e., dN/dM
        return (((log_mass <= 0) * a * np.exp(-(log_mass - np.log10(0.079))**2 / (2 * (0.69**2)))) + \
                ((log_mass  > 0) * a * b * mass**(-1.3))) / (mass * np.log(10))

############################################################<|MERGE_RESOLUTION|>--- conflicted
+++ resolved
@@ -3,12 +3,9 @@
 """
 
 import numpy
-<<<<<<< HEAD
 import numpy as np
-=======
 import scipy.interpolate
 
->>>>>>> 90b59df3
 from ugali.utils.logger import logger
 
 # ADW: TODO - This needs to be modernized
@@ -17,6 +14,9 @@
 ############################################################
 
 class IMF:
+    """
+    Base class for initial mass functions (IMFs).
+    """
 
     def __init__(self, type='chabrier'):
         """
