#!/usr/bin/env python
from collections import OrderedDict as odict
import copy
import time

import numpy
import numpy as np
from scipy.stats import norm

import healpy
import healpy as hp
import pyfits

import ugali.utils.binning
import ugali.utils.parabola

from ugali.utils.projector import angsep, gal2cel
from ugali.utils.healpix import ang2pix,pix2ang
from ugali.utils.logger import logger
#from ugali.analysis.model import Model,Parameter
#import ugali.analysis.source
#from ugali.observation.observation import Observation

from ugali.utils.config import Config
from ugali.analysis.source import Source

class Observation(object):
    def __init__(self,**kwargs):
        self.__dict__.update(**kwargs)

class LogLikelihood(object):
    """
    Class for calculating the log-likelihood from a set of models.
    """

    def __init__(self, config, observation, source):
        # Currently assuming that input mask is ROI-specific
        self.config = Config(config)

        self.roi = observation.roi
        self.mask = observation.mask
        self.catalog_full = observation.catalog

        self.clip_catalog()

        # The source model (includes kernel and isochrone)
        self.source = source

        # Effective bin size in color-magnitude space
        self.delta_mag = self.config['likelihood']['delta_mag']

        self.spatial_only = self.config['likelihood'].get('spatial_only',False)
        self.color_only   = self.config['likelihood'].get('color_only',False)

        if self.spatial_only and self.color_only:
            msg = "Both 'spatial_only' and 'color_only' set"
            logger.error(msg)
            raise ValueError(msg)
        elif self.spatial_only: 
            logger.warning("Likelihood calculated from spatial information only!!!")
        elif self.color_only:
            logger.warning("Likelihood calculated from color information only!!!")

        self.calc_background()

    def __call__(self):
        # The signal probability for each object
        #self.p = (self.richness * self.u) / ((self.richness * self.u) + self.b)
        # The total model predicted counts
        #return -1. * numpy.sum(numpy.log(1.-self.p)) - (self.f * self.source.richness)
        return -1. * np.log(1.-self.p).sum() - (self.f * self.source.richness)
        
    def __str__(self):
        ret = "%s:\n"%self.__class__.__name__
        ret += str(self.source)
        return ret

    ############################################################################
    # Derived and protected properties
    ############################################################################

    # Various derived properties
    @property
    def kernel(self):
        #return self.models['spatial']
        return self.source.kernel

    @property
    def isochrone(self):
        #return self.models['color']
        return self.source.isochrone

    @property
    def pixel(self):
        nside = self.config.params['coords']['nside_pixel']
        pixel = ang2pix(nside,float(self.source.lon),float(self.source.lat))
        return pixel

    # Protect the basic elements of the likelihood
    @property
    def u(self):
        return self._u
    @property
    def b(self):
        return self._b
    @property
    def p(self):
        return self._p
    @property
    def f(self):
        return self._f
        
    def value(self,**kwargs):
        """
        Evaluate the log-likelihood at the given input parameter values
        """
        self.set_params(**kwargs)
        self.sync_params()
        return self()

    @property
    def nobs(self):
        """
        Number of observed stars.
        """
        return self.source.richness * self.f

    ############################################################################
    # Methods for setting model parameters
    ############################################################################

    def set_params(self,**kwargs):
        self.source.set_params(**kwargs)

        if self.pixel not in self.roi.pixels_interior:
            # ADW: Raising this exception is not strictly necessary, 
            # but at least a warning should be printed if target outside of region.
            raise ValueError("Coordinate outside interior ROI.")

    def sync_params(self):
        # The sync_params step updates internal quantities based on
        # newly set parameters. The goal is to only update required quantities
        # to keep computational time low.
 
        if self.source.get_sync('richness'):
            # No sync necessary for richness
            pass
        if self.source.get_sync('isochrone'):
            self.observable_fraction = self.calc_observable_fraction(self.source.distance_modulus)
            self.u_color = self.calc_signal_color(self.source.distance_modulus)
        if self.source.get_sync('kernel'):
            self.u_spatial = self.calc_signal_spatial()

        # Combined object-by-object signal probability
        self._u = self.u_spatial * self.u_color
         
        # Observable fraction requires update if isochrone changed
        # Fraction calculated over interior region
        self._f = self.roi.area_pixel * \
            (self.surface_intensity_sparse*self.observable_fraction).sum()

        ## ADW: Spatial information only (remember mag binning in calc_background)
        if self.spatial_only:
            self._u = self.u_spatial
            observable_fraction = (self.observable_fraction > 0)
            self._f = self.roi.area_pixel * \
                     (self.surface_intensity_sparse*observable_fraction).sum()

        # The signal probability for each object
        self._p = (self.source.richness * self.u)/((self.source.richness * self.u) + self.b)

        #print 'b',np.unique(self.b)[:20]
        #print 'u',np.unique(self.u)[:20]
        #print 'f',np.unique(self.f)[:20]
        #print 'p',np.unique(self.p)[:20] 

        # Reset the sync toggle
        #for k in self._sync.keys(): self._sync[k]=False 
        self.source.reset_sync()

    ############################################################################
    # Methods for calculating observation quantities
    ############################################################################

    def clip_catalog(self):
        # ROI-specific catalog
        logger.debug("Clipping full catalog...")
        cut_observable = self.mask.restrictCatalogToObservableSpace(self.catalog_full)

        # All objects within disk ROI
        logger.debug("Creating roi catalog...")
        self.catalog_roi = self.catalog_full.applyCut(cut_observable)
        self.catalog_roi.project(self.roi.projector)
        self.catalog_roi.spatialBin(self.roi)

        # All objects interior to the background annulus
        logger.debug("Creating interior catalog...")
        cut_interior = numpy.in1d(ang2pix(self.config['coords']['nside_pixel'], self.catalog_roi.lon, self.catalog_roi.lat), 
                                  self.roi.pixels_interior)
        #cut_interior = self.roi.inInterior(self.catalog_roi.lon,self.catalog_roi.lat)
        self.catalog_interior = self.catalog_roi.applyCut(cut_interior)
        self.catalog_interior.project(self.roi.projector)
        self.catalog_interior.spatialBin(self.roi)

        # Set the default catalog
        #logger.info("Using interior ROI for likelihood calculation")
        self.catalog = self.catalog_interior
        #self.pixel_roi_cut = self.roi.pixel_interior_cut

    def calc_backgroundCMD(self):
        #ADW: At some point we may want to make the background level a fit parameter.
        logger.info('Calculating background CMD ...')
        self.cmd_background = self.mask.backgroundCMD(self.catalog_roi)
        #self.cmd_background = self.mask.backgroundCMD(self.catalog_roi,mode='histogram')
        #self.cmd_background = self.mask.backgroundCMD(self.catalog_roi,mode='uniform')
        # Background density (deg^-2 mag^-2) and background probability for each object
        logger.info('Calculating background probabilities ...')
        b_density = ugali.utils.binning.take2D(self.cmd_background,
                                               self.catalog.color, self.catalog.mag,
                                               self.roi.bins_color, self.roi.bins_mag)

        # ADW: I don't think this 'area_pixel' or 'delta_mag' factors are necessary, 
        # so long as it is also removed from u_spatial and u_color
        #self._b = b_density * self.roi.area_pixel * self.delta_mag**2
        self._b = b_density

        if self.spatial_only:
            # ADW: This assumes a flat mask...
            solid_angle_annulus = (self.mask.mask_1.mask_annulus_sparse > 0).sum()*self.roi.area_pixel
            b_density = self.roi.inAnnulus(self.catalog_roi.lon,self.catalog_roi.lat).sum()/solid_angle_annulus
            self._b = np.array([b_density*self.roi.area_pixel])

    def calc_backgroundMMD(self):
        #ADW: At some point we may want to make the background level a fit parameter.
        logger.info('Calculating background MMD ...')
        self.mmd_background = self.mask.backgroundMMD(self.catalog_roi)
        #self.mmd_background = self.mask.backgroundMMD(self.catalog_roi,mode='histogram')
        #self.mmd_background = self.mask.backgroundMMD(self.catalog_roi,mode='uniform')
        # Background density (deg^-2 mag^-2) and background probability for each object
        logger.info('Calculating background probabilities ...')
        b_density = ugali.utils.binning.take2D(self.mmd_background,
                                               self.catalog.mag_2, self.catalog.mag_1,
                                               self.roi.bins_mag, self.roi.bins_mag)

        # ADW: I don't think this 'area_pixel' or 'delta_mag' factors are necessary, 
        # so long as it is also removed from u_spatial and u_color
        #self._b = b_density * self.roi.area_pixel * self.delta_mag**2
        self._b = b_density

        if self.spatial_only:
            # ADW: This assumes a flat mask...
            solid_angle_annulus = (self.mask.mask_1.mask_annulus_sparse > 0).sum()*self.roi.area_pixel
            b_density = self.roi.inAnnulus(self.catalog_roi.lon,self.catalog_roi.lat).sum()/solid_angle_annulus
            self._b = np.array([b_density*self.roi.area_pixel])

    # FIXME: Need to parallelize CMD and MMD formulation
    calc_background = calc_backgroundCMD

    def calc_observable_fraction(self,distance_modulus):
        """
        Calculated observable fraction within each pixel of the target region.
        """
        # This is the observable fraction after magnitude cuts in each 
        # pixel of the ROI.
        observable_fraction = self.isochrone.observableFraction(self.mask,distance_modulus)
        if not observable_fraction.sum() > 0:
            msg = "No observable fraction"
            msg += ("\n"+str(self.source.params))
            logger.error(msg)
            raise ValueError(msg)
        return observable_fraction

    def calc_signal_color1(self, distance_modulus, mass_steps=10000):
        """
        Compute signal color probability (u_color) for each catalog object on the fly.
        """
        mag_1, mag_2 = self.catalog.mag_1,self.catalog.mag_2
        mag_err_1, mag_err_2 = self.catalog.mag_err_1,self.catalog.mag_err_2
        u_density = self.isochrone.pdf(mag_1,mag_2,mag_err_1,mag_err_2,distance_modulus,self.delta_mag,mass_steps)

        #u_color = u_density * self.delta_mag**2
        u_color = u_density

        return u_color

    def calc_signal_color2(self, distance_modulus, mass_steps=1000):
        """
        Compute signal color probability (u_color) for each catalog object on the fly.
        """
        logger.info('Calculating signal color from MMD')

        mag_1, mag_2 = self.catalog.mag_1,self.catalog.mag_2
        lon, lat = self.catalog.lon,self.catalog.lat
        u_density = self.isochrone.pdf_mmd(lon,lat,mag_1,mag_2,distance_modulus,self.mask,self.delta_mag,mass_steps)

        #u_color = u_density * self.delta_mag**2
        u_color = u_density

        # ADW: Should calculate observable fraction here as well...

        return u_color

    # FIXME: Need to parallelize CMD and MMD formulation
    calc_signal_color = calc_signal_color1

    def calc_signal_spatial(self):
        # At the pixel level over the ROI
        pix_lon,pix_lat = self.roi.pixels_interior.lon,self.roi.pixels_interior.lat
        nside = self.config['coords']['nside_pixel']
        #self.angsep_sparse = angsep(self.lon,self.lat,pix_lon,pix_lat)
        #self.surface_intensity_sparse = self.kernel.surfaceIntensity(self.angsep_sparse)
        if self.kernel.extension < 2*np.degrees(healpy.max_pixrad(nside)):
            #msg =  "small kernel"
            #msg += ("\n"+str(self.params))
            #logger.warning(msg)
            idx = self.roi.indexInterior(self.kernel.lon,self.kernel.lat)
            self.surface_intensity_sparse = np.zeros(len(pix_lon))
            self.surface_intensity_sparse[idx] = 1.0/self.roi.area_pixel
        else:
            self.surface_intensity_sparse = self.kernel.pdf(pix_lon,pix_lat)

        # On the object-by-object level
        #self.angsep_object = angsep(self.lon,self.lat,self.catalog.lon,self.catalog.lat)
        #self.surface_intensity_object = self.kernel.surfaceIntensity(self.angsep_object)
        self.surface_intensity_object = self.kernel.pdf(self.catalog.lon,self.catalog.lat)
        
        # Spatial component of signal probability
        #u_spatial = self.roi.area_pixel * self.surface_intensity_object
        u_spatial = self.surface_intensity_object
        return u_spatial

    ############################################################################
    # Methods for fitting and working with the likelihood
    ############################################################################

    def ts(self):
        return 2*self()

    def fit_richness(self, atol=1.e-3, maxiter=50):
        """
        Maximize the log-likelihood as a function of richness.
        """
        # Check whether the signal probability for all objects are zero
        # This can occur for finite kernels on the edge of the survey footprint
        if numpy.isnan(self.u).any():
            logger.warning("NaN signal probability found")
            return 0., 0., None
        
        if not numpy.any(self.u):
            logger.warning("Signal probability is zero for all objects")
            return 0., 0., None

        # Richness corresponding to 0, 1, and 10 observable stars
        richness = np.array([0., 1./self.f, 10./self.f])
        loglike = []
        for r in richness:
            loglike.append(self.value(richness=r))
        loglike = np.array(loglike)

        found_maximum = False
        iteration = 0
        while not found_maximum:
            parabola = ugali.utils.parabola.Parabola(richness, 2.*loglike)
            if parabola.vertex_x < 0.:
                found_maximum = True
            else:
                richness = numpy.append(richness, parabola.vertex_x)
                loglike  = numpy.append(loglike, self.value(richness=richness[-1]))    

                if numpy.fabs(loglike[-1] - numpy.max(loglike[0: -1])) < atol:
                    found_maximum = True
            iteration+=1
            if iteration > maxiter:
                logger.warning("Maximum number of iterations reached")
                break
            
        index = numpy.argmax(loglike)
        return loglike[index], richness[index], parabola

    def richness_interval(self, alpha=0.6827, n_pdf_points=100):
        loglike_max, richness_max, parabola = self.fit_richness()

        richness_range = parabola.profileUpperLimit(delta=25.) - richness_max
        richness = numpy.linspace(max(0., richness_max - richness_range),
                                  richness_max + richness_range,
                                  n_pdf_points)
        if richness[0] > 0.:
            richness = numpy.insert(richness, 0, 0.)
            n_pdf_points += 1
        
        log_likelihood = numpy.zeros(n_pdf_points)
        for kk in range(0, n_pdf_points):
            log_likelihood[kk] = self.value(richness=richness[kk])
        parabola = ugali.utils.parabola.Parabola(richness, 2.*log_likelihood)
        return parabola.confidenceInterval(alpha)


    def write_membership(self,filename):
        ra,dec = gal2cel(self.catalog.lon,self.catalog.lat)
        
        name_objid = self.config['catalog']['objid_field']
        name_mag_1 = self.config['catalog']['mag_1_field']
        name_mag_2 = self.config['catalog']['mag_2_field']
        name_mag_err_1 = self.config['catalog']['mag_err_1_field']
        name_mag_err_2 = self.config['catalog']['mag_err_2_field']

        # Angular and isochrone separations
        sep = angsep(self.source.lon,self.source.lat,self.catalog.lon,self.catalog.lat)
        isosep = self.isochrone.separation(self.catalog.mag_1,self.catalog.mag_2)

        columns = [
            pyfits.Column(name=name_objid,format='K',array=self.catalog.objid),
            pyfits.Column(name='GLON',format='D',array=self.catalog.lon),
            pyfits.Column(name='GLAT',format='D',array=self.catalog.lat),
            pyfits.Column(name='RA',format='D',array=ra),
            pyfits.Column(name='DEC',format='D',array=dec),
            pyfits.Column(name=name_mag_1,format='E',array=self.catalog.mag_1),
            pyfits.Column(name=name_mag_err_1,format='E',array=self.catalog.mag_err_1),
            pyfits.Column(name=name_mag_2,format='E',array=self.catalog.mag_2),
            pyfits.Column(name=name_mag_err_2,format='E',array=self.catalog.mag_err_2),
            pyfits.Column(name='COLOR',format='E',array=self.catalog.color),
            pyfits.Column(name='ANGSEP',format='E',array=sep),
            pyfits.Column(name='ISOSEP',format='E',array=isosep),
            pyfits.Column(name='PROB',format='E',array=self.p),
        ]
        hdu = pyfits.new_table(columns)
        for param,value in self.source.params.items():
            # HIERARCH allows header keywords longer than 8 characters
            name = 'HIERARCH %s'%param.upper()
            hdu.header.set(name,value.value,param)
        name = 'HIERARCH %s'%'TS'
        hdu.header.set(name,self.ts())
        name = 'HIERARCH %s'%'TIMESTAMP'
        hdu.header.set(name,time.asctime())
        hdu.writeto(filename,clobber=True)

<<<<<<< HEAD
def write_membership(filename,config,srcfile,section=None):
    """
    Top level interface to write the membership from a config and source model.
    """
    source = Source()
    source.load(srcfile,section=section)
    loglike = createLoglike(config,source)
    loglike.write_membership(filename)


# These should probably be moved into Factory...

=======
# This should probably be moved into ugali.analysis.source...
>>>>>>> 4b1526a4
def createSource(config, section=None, **kwargs):
    config = Config(config)    
    source = Source()

    if config.get(section) is not None:
        params = config.get(section).get('source')
    else:
        params = config.get('source')

    if params is not None:
        source.load(params)

    source.set_params(**kwargs)
    return source

### probably don't need these ###
def createKernel(config, **kwargs):
    return createSource(config,**kwargs).kernel

def createIsochrone(config, **kwargs):
    return createSource(config,**kwargs).isochrone

### probably move these to observation ###
def createObservation(config,lon,lat):
    roi = createROI(config,lon,lat)
    catalog = createCatalog(config,roi)
    mask = createMask(config,roi)
    return Observation(roi=roi,mask=mask,catalog=catalog)

def createROI(config,lon,lat):
    import ugali.observation.roi
    roi = ugali.observation.roi.ROI(config, lon, lat)        
    return roi

def createMask(config,roi=None,lon=None,lat=None):
    import ugali.observation.mask
    if roi is None: 
        if lon is None or lat is None: 
            msg = "Without `roi`, `lon` and `lat` must be specified"
            raise Exception(msg)
        roi = createROI(config,lon,lat)
    mask = ugali.observation.mask.Mask(config, roi)
    return mask

def createCatalog(config,roi=None,lon=None,lat=None):
    """
    Create a catalog object
    """
    import ugali.observation.catalog
    if roi is None: roi = createROI(config,lon,lat)
    catalog = ugali.observation.catalog.Catalog(config,roi=roi)
    return catalog

### move to simulate ###
def simulateCatalog(config,roi=None,lon=None,lat=None):
    """
    Simulate a catalog object.
    """
    import ugali.simulation.simulator
    if roi is None: roi = createROI(config,lon,lat)
    sim = ugali.simulation.simulator.Simulator(config,roi)
    return sim.catalog()

def createLoglike(config,source=None,lon=None,lat=None):

    if isinstance(source,basestring):
        srcfile = source
        source = ugali.analysis.source.Source()
        source.load(srcfile,section='source')
    if source is not None:
        lon,lat = source.lon,source.lat
    else:
        if lon is None or lat is None:
            msg = "Without `source`, `lon` and `lat` must be specified"
            raise Exception(msg)
        source = createSource(config,lon=lon,lat=lat)
        
    observation = createObservation(config,lon,lat)
    loglike = LogLikelihood(config,observation,source)
    loglike.sync_params()
    return loglike

if __name__ == "__main__":
    import argparse
    description = "python script"
    parser = argparse.ArgumentParser(description=description)
    parser.add_argument('args',nargs=argparse.REMAINDER)
    opts = parser.parse_args(); args = opts.args
<|MERGE_RESOLUTION|>--- conflicted
+++ resolved
@@ -434,7 +434,6 @@
         hdu.header.set(name,time.asctime())
         hdu.writeto(filename,clobber=True)
 
-<<<<<<< HEAD
 def write_membership(filename,config,srcfile,section=None):
     """
     Top level interface to write the membership from a config and source model.
@@ -444,12 +443,7 @@
     loglike = createLoglike(config,source)
     loglike.write_membership(filename)
 
-
-# These should probably be moved into Factory...
-
-=======
 # This should probably be moved into ugali.analysis.source...
->>>>>>> 4b1526a4
 def createSource(config, section=None, **kwargs):
     config = Config(config)    
     source = Source()
