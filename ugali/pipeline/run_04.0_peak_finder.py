--- conflicted
+++ resolved
@@ -67,13 +67,8 @@
                       c['dec'],0.5,c['modulus'])
             cmd = 'ugali/scratch/PlotCandidate.py %s %s -n="%s" --cel %f %f --radius %s -m %.2f'
             cmd = cmd%params
-<<<<<<< HEAD
-            print(cmd)
-            jobname = candidate['name'].lower().replace(' ','_')
-=======
             logger.info(cmd)
             jobname = c['name'].lower().replace(' ','_')
->>>>>>> b78a673e
             logfile = os.path.join(logdir,jobname+'.log')
             self.batch.submit(cmd,jobname,logfile)
             time.sleep(5)
