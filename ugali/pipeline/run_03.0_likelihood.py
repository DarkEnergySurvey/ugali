--- conflicted
+++ resolved
@@ -51,11 +51,7 @@
         jobname = 'tar'
         logfile = os.path.join(logdir,'scan_tar.log')
         cmd = 'tar --remove-files -cvzf %s %s'%(tarfile,scanfile)
-<<<<<<< HEAD
-        print(cmd)
-=======
         logger.info(cmd)
->>>>>>> b78a673e
         self.batch.submit(cmd,jobname,logfile)
 
     if 'plot' in self.opts.run:
