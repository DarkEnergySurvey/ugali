--- conflicted
+++ resolved
@@ -8,10 +8,7 @@
 on:
   push:
   pull_request:
-<<<<<<< HEAD
   workflow_dispatch:
-=======
->>>>>>> f7d7d9f3
   schedule:
   - cron: '0 0 1 * *'
 
@@ -36,11 +33,7 @@
         conda info
     - name: Create conda environment
       run: |
-<<<<<<< HEAD
-        conda create -y -q -n env python=${{ matrix.python-version }} numpy scipy matplotlib astropy healpy pyyaml emcee fitsio corner -c conda-forge -c kadrlica
-=======
         conda create -y -q -n env python=${{ matrix.python-version }} numpy scipy matplotlib astropy healpy pyyaml emcee fitsio corner -c conda-forge
->>>>>>> f7d7d9f3
         # Add UGALIDIR to environment
         conda env config vars set UGALIDIR=$HOME/.ugali -n env
     - name: Install package
